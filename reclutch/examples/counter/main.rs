--- conflicted
+++ resolved
@@ -31,31 +31,20 @@
 struct Counter {
     count: i32,
 
-<<<<<<< HEAD
-    button: Button,
-    button_press_listener: RcEventListener<Point>,
-=======
     button_increase: ButtonIncrease,
     button_decrease: ButtonDecrease,
-    button_increase_press_listener: reclutch::rc_event::EventListener<Point>,
-    button_decrease_press_listener: reclutch::rc_event::EventListener<Point>,
->>>>>>> 6046dffc
+    button_increase_press_listener: RcEventListener<Point>,
+    button_decrease_press_listener: RcEventListener<Point>,
     command_group: Option<CommandGroupHandle>,
     font: FontInfo,
 }
 
 impl Counter {
-<<<<<<< HEAD
     pub fn new(global: &mut RcEvent<GlobalEvent>) -> Self {
-        let button = Button::new(global);
-        let button_press_listener = button.press_event.listen();
-=======
-    pub fn new(global: &mut Event<GlobalEvent>) -> Self {
         let button_increase = ButtonIncrease::new(global);
         let button_decrease = ButtonDecrease::new(global);
-        let button_increase_press_listener = button_increase.press_event.new_listener();
-        let button_decrease_press_listener = button_decrease.press_event.new_listener();
->>>>>>> 6046dffc
+        let button_increase_press_listener = button_increase.press_event.listen();
+        let button_decrease_press_listener = button_decrease.press_event.listen();
 
         Self {
             count: 0,
@@ -69,23 +58,13 @@
     }
 }
 
-<<<<<<< HEAD
 impl Widget for Counter {
     fn children(&self) -> Vec<&dyn Widget> {
-        vec![&self.button]
+        vec![&self.button_increase, &self.button_decrease]
     }
 
     fn children_mut(&mut self) -> Vec<&mut dyn Widget> {
-        vec![&mut self.button]
-=======
-impl Widget<GlobalEvent> for Counter {
-    fn children(&self) -> Vec<&dyn Widget<GlobalEvent>> {
-        vec![&self.button_increase, &self.button_decrease]
-    }
-
-    fn children_mut(&mut self) -> Vec<&mut dyn Widget<GlobalEvent>> {
         vec![&mut self.button_increase, &mut self.button_decrease]
->>>>>>> 6046dffc
     }
 
     fn bounds(&self) -> Rect {
@@ -125,13 +104,8 @@
     }
 }
 
-<<<<<<< HEAD
-struct Button {
+struct ButtonIncrease {
     pub press_event: RcEvent<Point>,
-=======
-struct ButtonIncrease {
-    pub press_event: Event<Point>,
->>>>>>> 6046dffc
 
     hover: bool,
     global_listener: RcEventListener<GlobalEvent>,
@@ -139,13 +113,8 @@
     font: FontInfo,
 }
 
-<<<<<<< HEAD
-impl Button {
+impl ButtonIncrease {
     pub fn new(global: &mut RcEvent<GlobalEvent>) -> Self {
-=======
-impl ButtonIncrease {
-    pub fn new(global: &mut Event<GlobalEvent>) -> Self {
->>>>>>> 6046dffc
         Self {
             press_event: RcEvent::new(),
             hover: false,
@@ -156,11 +125,7 @@
     }
 }
 
-<<<<<<< HEAD
-impl Widget for Button {
-=======
-impl Widget<GlobalEvent> for ButtonIncrease {
->>>>>>> 6046dffc
+impl Widget for ButtonIncrease {
     fn bounds(&self) -> Rect {
         Rect::new(Point::new(10.0, 40.0), Size::new(150.0, 50.0))
     }
@@ -214,27 +179,27 @@
 }
 
 struct ButtonDecrease {
-    pub press_event: Event<Point>,
+    pub press_event: RcEvent<Point>,
 
     hover: bool,
-    global_listener: EventListener<GlobalEvent>,
+    global_listener: RcEventListener<GlobalEvent>,
     command_group: Option<CommandGroupHandle>,
     font: FontInfo,
 }
 
 impl ButtonDecrease {
-    pub fn new(global: &mut Event<GlobalEvent>) -> Self {
+    pub fn new(global: &mut RcEvent<GlobalEvent>) -> Self {
         Self {
-            press_event: Event::new(),
+            press_event: RcEvent::new(),
             hover: false,
-            global_listener: global.new_listener(),
+            global_listener: global.listen(),
             command_group: None,
             font: FontInfo::new("Arial", &["Helvetica", "Segoe UI", "Lucida Grande"]).unwrap(),
         }
     }
 }
 
-impl Widget<GlobalEvent> for ButtonDecrease {
+impl Widget for ButtonDecrease {
     fn bounds(&self) -> Rect {
         Rect::new(Point::new(10.0, 100.0), Size::new(150.0, 50.0))
     }
